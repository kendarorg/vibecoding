--- conflicted
+++ resolved
@@ -1,35 +1,4 @@
 {
-<<<<<<< HEAD
-  "port": 8090,
-  "webPort": 8089,
-  "maxPacketSize": 1048576,
-  "maxConnections": 5,
-  "users": [
-    {
-      "id": "6acf1fe9-dac4-4859-8a30-7595b4cfe118",
-      "username": "admin",
-      "password": "admin",
-      "admin": true
-    },
-    {
-      "id": "44793d21-ba55-4565-9968-2e9ca95a2c08",
-      "username": "pasticcio",
-      "password": "pasticcio",
-      "admin": false
-    }
-  ],
-  "backupFolders": [
-    {
-      "virtualName": "test",
-      "realPath": "C:\\test\\prova",
-      "backupType": "TWO_WAY_SYNC",
-      "allowedUsers": [
-        "6acf1fe9-dac4-4859-8a30-7595b4cfe118",
-        "44793d21-ba55-4565-9968-2e9ca95a2c08"
-      ]
-    }
-  ]
-=======
   "port" : 8090,
   "webPort" : 8089,
   "maxPacketSize" : 10485760,
@@ -78,5 +47,4 @@
     "ignoreHiddenFiles" : false,
     "ignoredPatterns" : [ "asdfas", "aaaaa" ]
   } ]
->>>>>>> c2e212f6
 }