--- conflicted
+++ resolved
@@ -56,38 +56,6 @@
             <h3 class="modal-title" id="folder-modal-title">Add Backup Folder</h3>
             <span class="close">&times;</span>
         </div>
-<<<<<<< HEAD
-
-        <form id="folder-form">
-            <input id="original-name" name="originalName" type="hidden">
-
-            <div class="form-group">
-                <label for="virtualName">Virtual Name</label>
-                <input id="virtualName" name="virtualName" required type="text">
-            </div>
-
-            <div class="form-group">
-                <label for="realPath">Real Path</label>
-                <input id="realPath" name="realPath" required type="text">
-            </div>
-
-            <div class="form-group">
-                <label for="backupType">Backup Type</label>
-                <select id="backupType" name="backupType" required>
-                    <option value="NONE">None</option>
-                    <option value="PRESERVE">Preserve</option>
-                    <option value="MIRROR">Mirror</option>
-                    <option value="DATE_SEPARATED">Date Separated</option>
-                    <option value="TWO_WAY_SYNC">Two-Way Sync</option>
-                </select>
-            </div>
-
-            <div class="form-group">
-                <label>Allowed Users</label>
-                <div id="allowed-users-container">
-                    <!-- User checkboxes will be inserted here -->
-                </div>
-=======
 
         <form id="folder-form">
             <input id="original-name" name="originalName" type="hidden">
@@ -146,7 +114,6 @@
                     <button class="btn" id="add-pattern-btn" type="button">Add</button>
                 </div>
                 <small class="form-hint">Use * for wildcards, ** for recursive matches, ? for single character, or @ for regex</small>
->>>>>>> c2e212f6
             </div>
 
             <div class="modal-footer">
@@ -154,78 +121,6 @@
                 <button class="btn btn-success" type="submit">Save</button>
             </div>
         </form>
-<<<<<<< HEAD
-    </div>
-</div>
-
-<!-- Delete Confirmation Modal -->
-<div class="modal" id="delete-modal">
-    <div class="modal-content">
-        <div class="modal-header">
-            <h3 class="modal-title">Confirm Delete</h3>
-            <span class="close">&times;</span>
-        </div>
-
-        <p>Are you sure you want to delete backup folder <strong id="delete-folder-name"></strong>?</p>
-        <p>This action cannot be undone and may affect synchronization processes.</p>
-
-        <div class="modal-footer">
-            <button class="btn" data-dismiss="modal" type="button">Cancel</button>
-            <button class="btn btn-danger" id="confirm-delete-btn" type="button">Delete</button>
-        </div>
-    </div>
-</div>
-
-<script src="js/api.js"></script>
-<script src="js/utils.js"></script>
-<script>
-    document.addEventListener('DOMContentLoaded', async () => {
-        // Check if user is authenticated and admin
-        if (!Utils.checkAuth() || !Utils.checkAdmin()) return;
-
-
-        // Get elements
-        const foldersTable = document.getElementById('folders-table').querySelector('tbody');
-        const folderForm = document.getElementById('folder-form');
-        const addFolderBtn = document.getElementById('add-folder-btn');
-        const folderModal = document.getElementById('folder-modal');
-        const folderModalTitle = document.getElementById('folder-modal-title');
-        const deleteModal = document.getElementById('delete-modal');
-        const confirmDeleteBtn = document.getElementById('confirm-delete-btn');
-        const deleteFolderName = document.getElementById('delete-folder-name');
-        const allowedUsersContainer = document.getElementById('allowed-users-container');
-
-        // Variables to store current folder name for editing/deleting
-        let currentFolderName = null;
-        let allUsers = [];
-
-        // Load data
-        await loadFolders();
-        await loadUsers();
-
-        // Add event listeners
-        addFolderBtn.addEventListener('click', () => {
-            // Reset form and open modal for adding
-            folderForm.reset();
-            folderModalTitle.textContent = 'Add Backup Folder';
-            currentFolderName = null;
-            populateAllowedUsers([]);
-            Utils.openModal('folder-modal');
-        });
-
-        // Handle modal close buttons
-        document.querySelectorAll('[data-dismiss="modal"]').forEach(btn => {
-            btn.addEventListener('click', () => {
-                const modalId = btn.closest('.modal').id;
-                Utils.closeModal(modalId);
-            });
-        });
-
-        // Handle folder form submission
-        Utils.handleFormSubmit(folderForm, async (form) => {
-            const formData = Utils.formToObject(form);
-
-=======
     </div>
 </div>
 
@@ -355,7 +250,6 @@
         Utils.handleFormSubmit(folderForm, async (form) => {
             const formData = Utils.formToObject(form);
 
->>>>>>> c2e212f6
             // Collect selected users
             const allowedUsers = [];
             document.querySelectorAll('input[name="allowedUser"]:checked').forEach(checkbox => {
@@ -367,14 +261,10 @@
                 virtualName: formData.virtualName,
                 realPath: formData.realPath,
                 backupType: formData.backupType,
-<<<<<<< HEAD
-                allowedUsers: allowedUsers
-=======
                 allowedUsers: allowedUsers,
                 ignoreHiddenFiles: formData.ignoreHidden === 'on',
                 ignoreSystemFiles: formData.ignoreSystem === 'on',
                 ignoredPatterns: currentPatterns
->>>>>>> c2e212f6
             };
 
             if (currentFolderName) {
@@ -528,7 +418,12 @@
                 folderForm.elements.virtualName.value = folder.virtualName;
                 folderForm.elements.realPath.value = folder.realPath;
                 folderForm.elements.backupType.value = folder.backupType;
-<<<<<<< HEAD
+                folderForm.elements.ignoreHidden.checked = folder.ignoreHiddenFiles || false;
+                folderForm.elements.ignoreSystem.checked = folder.ignoreSystemFiles || false;
+
+                // Set ignore patterns
+                currentPatterns = folder.ignoredPatterns || [];
+                renderPatterns();
 
                 // Set allowed users
                 populateAllowedUsers(folder.allowedUsers || []);
@@ -550,41 +445,9 @@
             currentFolderName = folderName;
             deleteFolderName.textContent = folderName;
             Utils.openModal('delete-modal');
-=======
-                folderForm.elements.ignoreHidden.checked = folder.ignoreHiddenFiles || false;
-                folderForm.elements.ignoreSystem.checked = folder.ignoreSystemFiles || false;
-
-                // Set ignore patterns
-                currentPatterns = folder.ignoredPatterns || [];
-                renderPatterns();
-
-                // Set allowed users
-                populateAllowedUsers(folder.allowedUsers || []);
-
-                // Set current folder name for form submission
-                currentFolderName = folderName;
-
-                // Update modal title and open it
-                folderModalTitle.textContent = 'Edit Backup Folder';
-                Utils.openModal('folder-modal');
-
-            } catch (error) {
-                Utils.showAlert('Error loading backup folder: ' + error.message, 'danger');
-            }
->>>>>>> c2e212f6
-        }
-
-        // Function to show delete confirmation
-        function showDeleteConfirmation(folderName) {
-            currentFolderName = folderName;
-            deleteFolderName.textContent = folderName;
-            Utils.openModal('delete-modal');
-        }
-
-<<<<<<< HEAD
-=======
-
->>>>>>> c2e212f6
+        }
+
+
         // Initialize page
         Utils.initPage();
     });
