package org.kendar.sync.server.backup;

import org.kendar.sync.lib.model.FileInfo;
import org.kendar.sync.lib.network.TcpConnection;
import org.kendar.sync.lib.protocol.*;
import org.kendar.sync.lib.utils.Attributes;
import org.kendar.sync.lib.utils.FileUtils;
import org.kendar.sync.server.server.ClientSession;
import org.slf4j.Logger;
import org.slf4j.LoggerFactory;

import java.io.File;
import java.io.FileOutputStream;
import java.io.IOException;
import java.nio.file.Files;
import java.nio.file.Path;
import java.nio.file.attribute.BasicFileAttributes;
import java.nio.file.attribute.FileTime;
import java.util.ArrayList;
import java.util.stream.Collectors;

/**
 * Handles backup operations for the MIRROR backup type.
 * Files on the target that don't exist on the source are deleted.
 */
@SuppressWarnings("DuplicatedCode")
public class MirrorBackupHandler extends BackupHandler {

    private static final Logger log = LoggerFactory.getLogger(MirrorBackupHandler.class);

    @Override
    protected Path getSourceFilePath(ClientSession session, FileInfo fileInfo) {
        return Path.of(session.getFolder().getRealPath(), fileInfo.getRelativePath());
    }

    @Override
    public void handleFileList(TcpConnection connection, ClientSession session, FileListMessage message) throws IOException {
        log.debug("[SERVER] Received FILE_LIST message");

        var filesOnClient = message.getFiles().stream().collect(Collectors.toMap(
                FileInfo::getRelativePath,
                value -> value
        ));

        var filesToRemove = message.getFiles().stream()
                .map(FileInfo::getRelativePath)
                .collect(Collectors.toSet());

        var allFiles = listAllFilesAndDirs(Path.of(session.getFolder().getRealPath()));
        var removedFiles = new ArrayList<String>();

        for (var file : allFiles) {
            var fts = FileUtils.makeUniformPath(file.toString()).replace(FileUtils.makeUniformPath(session.getFolder().getRealPath()), "");
            var filePath = session.getFolder().getRealPath() + "/" + fts;
            var fp = Path.of(filePath);
            var attr = FileUtils.readFileAttributes(fp);

            if (shouldIgnoreFileByAttrAndPattern(session, file, attr)) continue;


            if (file.toFile().isDirectory()) {
                filesOnClient.remove(fts);
                filesToRemove.remove(fts);
                continue;
            }
            if (message.isBackup() && !filesOnClient.containsKey(fts)) {
                Files.delete(fp);
                continue;
            } else if (!message.isBackup()) {
                filesToRemove.remove(fts);
            }

            if (message.isBackup() && shouldUpdate(filesOnClient.get(fts), file, attr)) {
                filesOnClient.remove(fts);
            } else if (!message.isBackup()) {
                if (filesOnClient.get(fts) == null) {
                    var fi = FileInfo.fromFile(file.toFile(), session.getFolder().getRealPath());
                    filesOnClient.put(fi.getRelativePath(), fi);
                } else if (shouldUpdate(filesOnClient.get(fts), file, attr)) {
                    filesOnClient.remove(fts);
                }
            }
        }
        if (!message.isBackup()) {
            removedFiles.addAll(filesToRemove);
            for (var toRemove : filesToRemove) {
                filesOnClient.remove(toRemove);
            }
        }
<<<<<<< HEAD
        var filesToSend = filesOnClient.values().stream().filter(f -> !f.isDirectory()).collect(Collectors.toList());
=======
        var filesToSend = filesOnClient.values().stream().filter(f ->
                !Attributes.isDirectory(f.getExtendedUmask())).collect(Collectors.toList());
>>>>>>> c2e212f6

        connection.sendMessage(new FileListResponseMessage(filesToSend, removedFiles, true, 1, 1));

        if (message.isBackup()) {
            return;
        }

        handleFileRestore(connection, session, filesToSend);
    }

    @Override
    public void handleFileDescriptor(TcpConnection connection, ClientSession session, FileDescriptorMessage message) throws IOException {
        int connectionId = connection.getConnectionId();
        log.debug("[SERVER] Received FILE_DESCRIPTOR message: {} on connection {}", message.getFileInfo().getRelativePath(), connectionId);

        if (session.isDryRun()) {
            log.debug("[SERVER] Dry run: Would create file {}", message.getFileInfo().getRelativePath());
            connection.sendMessage(FileDescriptorAckMessage.ready(message.getFileInfo().getRelativePath()));
            return;
        }

        connection.sendMessage(FileDescriptorAckMessage.ready(message.getFileInfo().getRelativePath()));
    }

    @Override
    public void handleFileData(TcpConnection connection, ClientSession session, FileDataMessage message) throws IOException {
        if (session.isDryRun()) {
            return;
        }

        log.debug("[SERVER] Received FILE_DATA message");
        int connectionId = connection.getConnectionId();
        FileInfo fileInfo = null;

        if (session.isBackup()) {
            fileInfo = session.getCurrentFile(connectionId);
            if (fileInfo == null) {
                log.error("[SERVER] 1 No file info found for connection {}", connectionId);
                return;
            }
            log.debug("[SERVER] Received FILE_DATA message for {} on connection {} (block {} of {}, {} bytes)", fileInfo.getRelativePath(), connectionId, message.getBlockNumber() + 1, message.getTotalBlocks(), message.getData().length);
        } else {
            log.debug("[SERVER] Received FILE_DATA message for {} on connection {} (block {} of {}, {} bytes)", message.getRelativePath(), connectionId, message.getBlockNumber() + 1, message.getTotalBlocks(), message.getData().length);
        }

        String relativePath;
        if (session.isBackup()) {
            if (fileInfo == null || fileInfo.getRelativePath() == null) {
                throw new RuntimeException("No file info found for connection 1 " + connectionId);
            }
            relativePath = fileInfo.getRelativePath();
        } else {
            if (message.getRelativePath() == null) {
                throw new RuntimeException("No file info found for connection 2 " + connectionId);
            }
            relativePath = message.getRelativePath();
        }
        File file = new File(session.getFolder().getRealPath(), relativePath);
        //noinspection ResultOfMethodCallIgnored
        file.getParentFile().mkdirs();
        try (FileOutputStream fos = new FileOutputStream(file, message.isFirstBlock())) {
            fos.write(message.getData());
        }
        message.isLastBlock();
    }

    @Override
    public void handleFileEnd(TcpConnection connection, ClientSession session, FileEndMessage message) throws IOException {
        log.debug("[SERVER] Received FILE_END message");

        int connectionId = connection.getConnectionId();
        FileInfo fileInfo;

        if (session.isBackup()) {
            fileInfo = message.getFileInfo() != null ? message.getFileInfo() : session.getCurrentFile(connectionId);
            if (fileInfo == null) {
                log.error("[SERVER] 2 No file info found for connection {}", connectionId);
                connection.sendMessage(FileEndAckMessage.failure(message.getRelativePath(), "No file info found"));
                return;
            }
            log.debug("[SERVER] 3 Received FILE_END message for {} on connection {}", fileInfo.getRelativePath(), connectionId);
        } else {
            fileInfo = message.getFileInfo();
            log.debug("[SERVER] 4 Received FILE_END message for {} on connection {}", message.getRelativePath(), connectionId);
        }

        var realPath = Path.of(session.getFolder().getRealPath() + File.separator + fileInfo.getRelativePath());
        var attr = Files.readAttributes(realPath, BasicFileAttributes.class);
        FileUtils.writeFileAttributes(realPath,fileInfo.getExtendedUmask(),attr);
        Files.setAttribute(realPath, "creationTime", FileTime.fromMillis(fileInfo.getCreationTime().toEpochMilli()));
        Files.setLastModifiedTime(realPath, FileTime.fromMillis(fileInfo.getModificationTime().toEpochMilli()));

        connection.sendMessage(FileEndAckMessage.success(fileInfo.getRelativePath()));
    }
}<|MERGE_RESOLUTION|>--- conflicted
+++ resolved
@@ -87,12 +87,8 @@
                 filesOnClient.remove(toRemove);
             }
         }
-<<<<<<< HEAD
-        var filesToSend = filesOnClient.values().stream().filter(f -> !f.isDirectory()).collect(Collectors.toList());
-=======
         var filesToSend = filesOnClient.values().stream().filter(f ->
                 !Attributes.isDirectory(f.getExtendedUmask())).collect(Collectors.toList());
->>>>>>> c2e212f6
 
         connection.sendMessage(new FileListResponseMessage(filesToSend, removedFiles, true, 1, 1));
 
