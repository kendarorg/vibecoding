--- conflicted
+++ resolved
@@ -27,12 +27,9 @@
     private final AtomicLong lastOperationTimestamp = new AtomicLong(0);
     private boolean isBackup = false;
     private TcpConnection mainConnection;
-<<<<<<< HEAD
-=======
     private boolean ignoreHiddenFiles;
     private boolean ignoreSystemFiles;
     private HashSet<String> ignoredPatterns;
->>>>>>> c2e212f6
 
     public ClientSession(UUID sessionId, ServerSettings.User user, ServerSettings.BackupFolder folder,
                          BackupType backupType, boolean dryRun,
@@ -170,8 +167,6 @@
      */
     public boolean isExpired() {
         return System.currentTimeMillis() >= lastOperationTimestamp.get(); //TODO
-<<<<<<< HEAD
-=======
     }
 
 
@@ -185,7 +180,6 @@
 
     public void setIgnoreSystemFiles(boolean ignoreSystemFiles) {
         this.ignoreSystemFiles = ignoreSystemFiles;
->>>>>>> c2e212f6
     }
 
     public boolean isIgnoreSystemFiles() {
