package org.kendar.sync.server.backup;

import org.kendar.sync.lib.model.FileInfo;
import org.kendar.sync.lib.network.TcpConnection;
import org.kendar.sync.lib.protocol.*;
import org.kendar.sync.lib.utils.Attributes;
import org.kendar.sync.lib.utils.FileUtils;
import org.kendar.sync.server.server.ClientSession;
import org.slf4j.Logger;
import org.slf4j.LoggerFactory;

import java.io.File;
import java.io.FileOutputStream;
import java.io.IOException;
import java.nio.file.Files;
import java.nio.file.Path;
import java.nio.file.attribute.BasicFileAttributes;
import java.nio.file.attribute.FileTime;
import java.text.SimpleDateFormat;
import java.time.format.DateTimeFormatter;
import java.util.ArrayList;
import java.util.concurrent.ConcurrentHashMap;
import java.util.stream.Collectors;

/**
 * Handles backup operations for the DATE_SEPARATED backup type.
 * Files on the target that don't exist on the source are preserved.
 * Files are organized in directories based on their modification date.
 */

@SuppressWarnings("DuplicatedCode")
public class DateSeparatedBackupHandler extends BackupHandler {

    private static final DateTimeFormatter DATE_FORMATTER = DateTimeFormatter.ofPattern("yyyy-MM-dd");
    private static final Logger log = LoggerFactory.getLogger(DateSeparatedBackupHandler.class);
    private final ConcurrentHashMap<String, FileInfo> filesOnClient = new ConcurrentHashMap<>();


    @Override
    protected Path getSourceFilePath(ClientSession session, FileInfo fileInfo) {
        String date = new SimpleDateFormat("yyyy-MM-dd")
                .format(new java.util.Date(fileInfo.getCreationTime().toEpochMilli()));
        var relPath = Path.of(session.getFolder().getRealPath(), date, fileInfo.getRelativePath());
        if (!Files.exists(relPath)) {
            relPath = Path.of(session.getFolder().getRealPath(), fileInfo.getRelativePath());
        }
        return relPath;
    }

    @Override
    public void handleFileList(TcpConnection connection, ClientSession session, FileListMessage message) throws IOException {
        log.debug("[SERVER] Received FILE_LIST message");

        var filesOnClient = message.getFiles().stream().collect(Collectors.toMap(
                FileInfo::getRelativePath,
                value -> value
        ));

        var allFiles = listAllFiles(Path.of(session.getFolder().getRealPath()));
        for (var file : allFiles) {
            var fts = FileUtils.makeUniformPath(file.toString()).replace(FileUtils.makeUniformPath(session.getFolder().getRealPath()), "");
            if(fts.startsWith("/"))fts=fts.substring(1);
            var filePath = session.getFolder().getRealPath() + File.separator + fts;
            var attr = FileUtils.readFileAttributes(Path.of(filePath));

            if (shouldIgnoreFileByAttrAndPattern(session, file, attr)) continue;

            if (!fts.matches(".*\\d{4}-\\d{2}-\\d{2}.*")) {

                if (shouldUpdate(filesOnClient.get(fts), file, attr)) {
                    filesOnClient.remove(fts);
                }
                if (!message.isBackup()) {
                    if (filesOnClient.get(fts) == null) {
                        filesOnClient.put(fts, FileInfo.fromFile(file.toFile(), session.getFolder().getRealPath()));
                    }
                }
            } else {
                var newFts = fts.substring(11);
                //if(newFts.startsWith("/"))newFts=newFts.substring(1);// Remove the date prefix
                if (shouldUpdate(filesOnClient.get(newFts), file, attr)) {
                    filesOnClient.remove(fts);
                }
                if (!message.isBackup()) {
                    if (filesOnClient.get(newFts) == null) {
                        var fi = FileInfo.fromFile(file.toFile(), session.getFolder().getRealPath());
                        fi.setRelativePath(newFts);
                        filesOnClient.put(newFts, fi);
                    }
                }
            }
        }

<<<<<<< HEAD
        var filesToSend = filesOnClient.values().stream().filter(f -> !f.isDirectory()).collect(Collectors.toList());
=======
        var filesToSend = filesOnClient.values().stream().filter(f ->
                !Attributes.isDirectory(f.getExtendedUmask())).collect(Collectors.toList());
>>>>>>> c2e212f6
        connection.sendMessage(new FileListResponseMessage(filesToSend, new ArrayList<>(), true, 1, 1));

        if (message.isBackup()) {
            return;
        }

        handleFileRestore(connection, session, filesToSend);
    }

    @Override
    public void handleFileDescriptor(TcpConnection connection, ClientSession session, FileDescriptorMessage message) throws IOException {
        int connectionId = connection.getConnectionId();
        log.debug("[SERVER] Received FILE_DESCRIPTOR message: {} on connection {}", message.getFileInfo().getRelativePath(), connectionId);

        if (session.isDryRun()) {
            log.debug("Dry run: Would create file {}", message.getFileInfo().getRelativePath());
            connection.sendMessage(FileDescriptorAckMessage.ready(message.getFileInfo().getRelativePath()));
            return;
        }

        FileInfo fileInfo = message.getFileInfo();
        filesOnClient.put(fileInfo.getRelativePath(), fileInfo);

        connection.sendMessage(FileDescriptorAckMessage.ready(fileInfo.getRelativePath()));
    }

    public ConcurrentHashMap<String, FileInfo> getFilesOnClient() {
        return filesOnClient;
    }

    @Override
    public void handleFileData(TcpConnection connection, ClientSession session, FileDataMessage message) throws IOException {
        if (session.isDryRun()) {
            return;
        }

        log.debug("[SERVER] Received FILE_DATA message");
        var fileInfo = filesOnClient.get(message.getRelativePath());
        String dateDir = new java.text.SimpleDateFormat("yyyy-MM-dd").format(
                new java.util.Date(fileInfo.getCreationTime().toEpochMilli()));

        String relativePath = message.getRelativePath();
        File targetFile = new File(new File(session.getFolder().getRealPath(), dateDir), relativePath);

        //noinspection ResultOfMethodCallIgnored
        targetFile.getParentFile().mkdirs();

        try (FileOutputStream fos = new FileOutputStream(targetFile, message.isFirstBlock())) {
            fos.write(message.getData());
        }
        message.isLastBlock();
    }

    @Override
    public void handleFileEnd(TcpConnection connection, ClientSession session, FileEndMessage message) throws IOException {
        log.debug("[SERVER] Received FILE_END message");

        var fileInfo = message.getFileInfo();

        String dateDir = new java.text.SimpleDateFormat("yyyy-MM-dd").format(
                new java.util.Date(fileInfo.getCreationTime().toEpochMilli()));
        var realPath = Path.of(session.getFolder().getRealPath() + File.separator + dateDir + File.separator + fileInfo.getRelativePath());
        var attr = Files.readAttributes(realPath, BasicFileAttributes.class);
        FileUtils.writeFileAttributes(realPath,fileInfo.getExtendedUmask(),attr);
        Files.setAttribute(realPath, "creationTime", FileTime.fromMillis(fileInfo.getCreationTime().toEpochMilli()));
        Files.setLastModifiedTime(realPath, FileTime.fromMillis(fileInfo.getModificationTime().toEpochMilli()));
        filesOnClient.remove(fileInfo.getRelativePath());
        connection.sendMessage(FileEndAckMessage.success(message.getRelativePath()));
    }
}<|MERGE_RESOLUTION|>--- conflicted
+++ resolved
@@ -91,12 +91,8 @@
             }
         }
 
-<<<<<<< HEAD
-        var filesToSend = filesOnClient.values().stream().filter(f -> !f.isDirectory()).collect(Collectors.toList());
-=======
         var filesToSend = filesOnClient.values().stream().filter(f ->
                 !Attributes.isDirectory(f.getExtendedUmask())).collect(Collectors.toList());
->>>>>>> c2e212f6
         connection.sendMessage(new FileListResponseMessage(filesToSend, new ArrayList<>(), true, 1, 1));
 
         if (message.isBackup()) {
