--- conflicted
+++ resolved
@@ -229,11 +229,7 @@
             return ResponseEntity.notFound().build();
         }
         var user = serverSettings.getUsers().stream().filter(u -> u.getUsername().equalsIgnoreCase(principal.getName())).findFirst().get();
-<<<<<<< HEAD
-        if (!folder.get().getAllowedUsers().contains(user.getId()) || user.isAdmin()) {
-=======
         if (!folder.get().getAllowedUsers().contains(user.getId()) && !user.isAdmin()) {
->>>>>>> c2e212f6
             return ResponseEntity.status(403).build();
         }
 
