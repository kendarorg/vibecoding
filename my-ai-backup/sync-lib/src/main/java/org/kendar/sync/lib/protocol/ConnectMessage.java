package org.kendar.sync.lib.protocol;

import org.kendar.sync.lib.buffer.ByteContainer;

import java.util.ArrayList;
import java.util.List;

/**
 * Message sent by the client to connect to the server.
 * Contains authentication information and the target folder.
 */
public class ConnectMessage extends Message {
    static {
        Message.registerMessageType(ConnectMessage.class);
    }

    private String username;
    private String password;
    private String targetFolder;
    private int maxPacketSize;
    private int maxConnections;
    private boolean dryRun;
    private String hostName;
    private boolean ignoreSystemFiles = true;
    private boolean ignoreHiddenFiles = true;
    private List<String> ignoredPatterns = new ArrayList<>();

    public String getHostName() {
        return hostName;
    }

    public void setHostName(String hostName) {
        this.hostName = hostName;
    }

    public boolean isIgnoreSystemFiles() {
        return ignoreSystemFiles;
    }

    public void setIgnoreSystemFiles(boolean ignoreSystemFiles) {
        this.ignoreSystemFiles = ignoreSystemFiles;
    }

    public boolean isIgnoreHiddenFiles() {
        return ignoreHiddenFiles;
    }

    public void setIgnoreHiddenFiles(boolean ignoreHiddenFiles) {
        this.ignoreHiddenFiles = ignoreHiddenFiles;
    }

    public List<String> getIgnoredPatterns() {
        return ignoredPatterns;
    }

    public void setIgnoredPatterns(List<String> ignoredPatterns) {
        this.ignoredPatterns = ignoredPatterns;
    }

    // Default constructor for Jackson
    public ConnectMessage() {
    }

    /**
     * Creates a new connection message.
     *
     * @param username       The username for authentication
     * @param password       The password for authentication
     * @param targetFolder   The virtual target folder name
     * @param maxPacketSize  The maximum packet size supported by the client
     * @param maxConnections The maximum number of parallel connections supported by the client
     * @param dryRun         Whether this is a dry run (no actual file operations)
     */
    public ConnectMessage(String username, String password, String targetFolder,
                          int maxPacketSize, int maxConnections,
<<<<<<< HEAD
                          boolean dryRun, String hostName) {
=======
                          boolean dryRun, String hostName,
                          boolean ignoreSystemFiles, boolean ignoreHiddenFiles, List<String> ignoredPatterns) {
>>>>>>> c2e212f6
        this.username = username;
        this.password = password;
        this.targetFolder = targetFolder;
        this.maxPacketSize = maxPacketSize;
        this.maxConnections = maxConnections;
        this.dryRun = dryRun;
        this.hostName = hostName;
        this.ignoreSystemFiles = ignoreSystemFiles;
        this.ignoreHiddenFiles = ignoreHiddenFiles;
        this.ignoredPatterns = ignoredPatterns;
    }

    @Override
    protected Message deserialize(ByteContainer buffer) {
        username = buffer.readType(String.class);
        password = buffer.readType(String.class);
        targetFolder = buffer.readType(String.class);
        maxPacketSize = buffer.readType(Integer.class);
        maxConnections = buffer.readType(Integer.class);
        dryRun = buffer.readType(Boolean.class);
        hostName = buffer.readType(String.class);
        ignoreHiddenFiles = buffer.readType(Boolean.class);
        ignoreSystemFiles = buffer.readType(Boolean.class);
        var patterns = buffer.readType(String.class);
        if(patterns != null && !patterns.isEmpty()) {
            ignoredPatterns = List.of(patterns.split(","));
        }
        return this;
    }

    @Override
    public MessageType getMessageType() {
        return MessageType.CONNECT;
    }

    @Override
    protected void serialize(ByteContainer buffer) {
        buffer.writeType(username);
        buffer.writeType(password);
        buffer.writeType(targetFolder);
        buffer.writeType(maxPacketSize);
        buffer.writeType(maxConnections);
        buffer.writeType(dryRun);
        buffer.writeType(hostName);
        buffer.writeType(ignoreHiddenFiles);
        buffer.writeType(ignoreSystemFiles);
        if (ignoredPatterns != null && !ignoredPatterns.isEmpty()) {
            buffer.writeType(String.join(",", ignoredPatterns));
        } else {
            buffer.writeType("");
        }
    }

    // Getters and setters
    public String getUsername() {
        return username;
    }

    public void setUsername(String username) {
        this.username = username;
    }

    public String getPassword() {
        return password;
    }

    public void setPassword(String password) {
        this.password = password;
    }

    public String getTargetFolder() {
        return targetFolder;
    }

    public void setTargetFolder(String targetFolder) {
        this.targetFolder = targetFolder;
    }

    public int getMaxPacketSize() {
        return maxPacketSize;
    }

    public void setMaxPacketSize(int maxPacketSize) {
        this.maxPacketSize = maxPacketSize;
    }

    public int getMaxConnections() {
        return maxConnections;
    }

    public void setMaxConnections(int maxConnections) {
        this.maxConnections = maxConnections;
    }

    public boolean isDryRun() {
        return dryRun;
    }

    public void setDryRun(boolean dryRun) {
        this.dryRun = dryRun;
    }
}<|MERGE_RESOLUTION|>--- conflicted
+++ resolved
@@ -73,12 +73,8 @@
      */
     public ConnectMessage(String username, String password, String targetFolder,
                           int maxPacketSize, int maxConnections,
-<<<<<<< HEAD
-                          boolean dryRun, String hostName) {
-=======
                           boolean dryRun, String hostName,
                           boolean ignoreSystemFiles, boolean ignoreHiddenFiles, List<String> ignoredPatterns) {
->>>>>>> c2e212f6
         this.username = username;
         this.password = password;
         this.targetFolder = targetFolder;
