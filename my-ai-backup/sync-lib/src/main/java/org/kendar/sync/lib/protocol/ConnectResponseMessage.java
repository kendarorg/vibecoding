package org.kendar.sync.lib.protocol;

import org.kendar.sync.lib.buffer.ByteContainer;

import java.util.ArrayList;
import java.util.List;

/**
 * Message sent by the server in response to a connection request.
 * Indicates whether the connection was accepted or rejected.
 */
public class ConnectResponseMessage extends Message {
    static {
        Message.registerMessageType(ConnectResponseMessage.class);
    }

    private boolean accepted;
    private String errorMessage = "";
    private int maxPacketSize;
    private int maxConnections;
    private BackupType backupType;
    private boolean ignoreSystemFiles = true;
    private boolean ignoreHiddenFiles = true;
    private List<String> ignoredPatterns = new ArrayList<>();

    public boolean isIgnoreSystemFiles() {
        return ignoreSystemFiles;
    }

    public void setIgnoreSystemFiles(boolean ignoreSystemFiles) {
        this.ignoreSystemFiles = ignoreSystemFiles;
    }

    public boolean isIgnoreHiddenFiles() {
        return ignoreHiddenFiles;
    }

    public void setIgnoreHiddenFiles(boolean ignoreHiddenFiles) {
        this.ignoreHiddenFiles = ignoreHiddenFiles;
    }

    public List<String> getIgnoredPatterns() {
        return ignoredPatterns;
    }

    public void setIgnoredPatterns(List<String> ignoredPatterns) {
        this.ignoredPatterns = ignoredPatterns;
    }

    // Default constructor for Jackson
    public ConnectResponseMessage() {
    }

    /**
     * Creates a new connection response message.
     *
     * @param accepted       Whether the connection was accepted
     * @param errorMessage   Error message if the connection was rejected
     * @param maxPacketSize  The maximum packet size negotiated for the session
     * @param maxConnections The maximum number of parallel connections negotiated for the session
     * @param backupType     The type of backup requested (e.g., FULL, INCREMENTAL, NONE)
     */
    public ConnectResponseMessage(boolean accepted, String errorMessage,
                                  int maxPacketSize, int maxConnections,
                                  BackupType backupType,
                                  boolean ignoreSystemFiles, boolean ignoreHiddenFiles, List<String> ignoredPatterns) {
        this.accepted = accepted;
        this.errorMessage = errorMessage;
        this.maxPacketSize = maxPacketSize;
        this.maxConnections = maxConnections;
        this.backupType = backupType;
        this.ignoreSystemFiles = ignoreSystemFiles;
        this.ignoreHiddenFiles = ignoreHiddenFiles;
        this.ignoredPatterns = ignoredPatterns;
    }

    /**
     * Creates a new connection response message for a successful connection.
     *
     * @param maxPacketSize  The maximum packet size negotiated for the session
     * @param maxConnections The maximum number of parallel connections negotiated for the session
     * @return A new connection response message
     */
<<<<<<< HEAD
    public static ConnectResponseMessage accepted(int maxPacketSize, int maxConnections) {
        return new ConnectResponseMessage(true, null, maxPacketSize, maxConnections, BackupType.NONE);
=======
    public static ConnectResponseMessage accepted(int maxPacketSize, int maxConnections,boolean ignoreSystemFiles, boolean ignoreHiddenFiles, List<String> ignoredPatterns) {
        return new ConnectResponseMessage(true, null, maxPacketSize, maxConnections, BackupType.NONE,ignoreSystemFiles, ignoreHiddenFiles, ignoredPatterns);
>>>>>>> c2e212f6
    }

    /**
     * Creates a new connection response message for a rejected connection.
     *
     * @param errorMessage The reason for the rejection
     * @return A new connection response message
     */
    public static ConnectResponseMessage rejected(String errorMessage) {
<<<<<<< HEAD
        return new ConnectResponseMessage(false, errorMessage, 0, 0, BackupType.NONE);
=======
        return new ConnectResponseMessage(false, errorMessage, 0, 0, BackupType.NONE,true,true, new ArrayList<>());
>>>>>>> c2e212f6
    }

    @Override
    protected Message deserialize(ByteContainer buffer) {
        accepted = buffer.readType(Boolean.class);
        errorMessage = buffer.readType(String.class);
        maxPacketSize = buffer.readType(Integer.class);
        maxConnections = buffer.readType(Integer.class);
        backupType = buffer.readType(BackupType.class);
        ignoreHiddenFiles = buffer.readType(Boolean.class);
        ignoreSystemFiles = buffer.readType(Boolean.class);
        var patterns = buffer.readType(String.class);
        if(patterns != null && !patterns.isEmpty()) {
            ignoredPatterns = List.of(patterns.split(","));
        }
        return this;
    }

    @Override
    public MessageType getMessageType() {
        return MessageType.CONNECT_RESPONSE;
    }

    @Override
    protected void serialize(ByteContainer buffer) {
        buffer.writeType(accepted);
        if (errorMessage == null) buffer.writeType("");
        else buffer.writeType(errorMessage);
        buffer.writeType(maxPacketSize);
        buffer.writeType(maxConnections);
        buffer.writeType(backupType);
        buffer.writeType(ignoreHiddenFiles);
        buffer.writeType(ignoreSystemFiles);
        if (ignoredPatterns != null && !ignoredPatterns.isEmpty()) {
            buffer.writeType(String.join(",", ignoredPatterns));
        } else {
            buffer.writeType("");
        }
    }

    // Getters and setters

    public BackupType getBackupType() {
        return backupType;
    }

    public void setBackupType(BackupType backupType) {
        this.backupType = backupType;
    }

    public boolean isAccepted() {
        return accepted;
    }

    public void setAccepted(boolean accepted) {
        this.accepted = accepted;
    }

    public String getErrorMessage() {
        return errorMessage;
    }

    public void setErrorMessage(String errorMessage) {
        this.errorMessage = errorMessage;
    }

    public int getMaxPacketSize() {
        return maxPacketSize;
    }

    public void setMaxPacketSize(int maxPacketSize) {
        this.maxPacketSize = maxPacketSize;
    }

    public int getMaxConnections() {
        return maxConnections;
    }

    public void setMaxConnections(int maxConnections) {
        this.maxConnections = maxConnections;
    }
}<|MERGE_RESOLUTION|>--- conflicted
+++ resolved
@@ -81,13 +81,8 @@
      * @param maxConnections The maximum number of parallel connections negotiated for the session
      * @return A new connection response message
      */
-<<<<<<< HEAD
-    public static ConnectResponseMessage accepted(int maxPacketSize, int maxConnections) {
-        return new ConnectResponseMessage(true, null, maxPacketSize, maxConnections, BackupType.NONE);
-=======
     public static ConnectResponseMessage accepted(int maxPacketSize, int maxConnections,boolean ignoreSystemFiles, boolean ignoreHiddenFiles, List<String> ignoredPatterns) {
         return new ConnectResponseMessage(true, null, maxPacketSize, maxConnections, BackupType.NONE,ignoreSystemFiles, ignoreHiddenFiles, ignoredPatterns);
->>>>>>> c2e212f6
     }
 
     /**
@@ -97,11 +92,7 @@
      * @return A new connection response message
      */
     public static ConnectResponseMessage rejected(String errorMessage) {
-<<<<<<< HEAD
-        return new ConnectResponseMessage(false, errorMessage, 0, 0, BackupType.NONE);
-=======
         return new ConnectResponseMessage(false, errorMessage, 0, 0, BackupType.NONE,true,true, new ArrayList<>());
->>>>>>> c2e212f6
     }
 
     @Override
