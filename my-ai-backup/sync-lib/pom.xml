--- conflicted
+++ resolved
@@ -83,8 +83,6 @@
             </plugins>
         </pluginManagement>
     </build>
-<<<<<<< HEAD
-=======
 
     <developers>
         <developer>
@@ -106,5 +104,4 @@
         My-Ai-Backup libraries
     </description>
     <url>https://www.github.com/kendarorg/vibecoding</url>
->>>>>>> c2e212f6
 </project>