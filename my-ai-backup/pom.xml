<?xml version="1.0" encoding="UTF-8"?>
<project xmlns:xsi="http://www.w3.org/2001/XMLSchema-instance"
         xmlns="http://maven.apache.org/POM/4.0.0"
         xsi:schemaLocation="http://maven.apache.org/POM/4.0.0 http://maven.apache.org/xsd/maven-4.0.0.xsd">
    <modelVersion>4.0.0</modelVersion>

    <groupId>org.kendar.sync</groupId>
    <artifactId>my-ai-backup</artifactId>
    <version>1.0.1</version>
    <packaging>pom</packaging>




    <properties>
        <revision>1.0-SNAPSHOT</revision>
        <project.build.sourceEncoding>UTF-8</project.build.sourceEncoding>
        <maven.compiler.plugin.version>3.11.0</maven.compiler.plugin.version>
        <maven.assembly.plugin.version>3.4.0</maven.assembly.plugin.version>
        <jackson.version>2.15.2</jackson.version>
        <junit.version>5.9.2</junit.version>
        <spring.boot.version>3.1.0</spring.boot.version>
        <logback.version>1.5.12</logback.version>
        <sl4j.version>2.0.17</sl4j.version>
        <mockito.version>5.12.0</mockito.version>
        <byte.buddy.version>1.14.4</byte.buddy.version>
        <jjwt.version>0.11.5</jjwt.version>
    </properties>

    <dependencyManagement>
        <dependencies>
            <!-- Jackson for JSON processing -->
            <dependency>
                <groupId>com.fasterxml.jackson.core</groupId>
                <artifactId>jackson-databind</artifactId>
                <version>${jackson.version}</version>
            </dependency>

            <!-- JUnit for testing -->
            <dependency>
                <groupId>org.junit.jupiter</groupId>
                <artifactId>junit-jupiter-api</artifactId>
                <version>${junit.version}</version>
                <scope>test</scope>
            </dependency>
            <dependency>
                <groupId>org.junit.jupiter</groupId>
                <artifactId>junit-jupiter-engine</artifactId>
                <version>${junit.version}</version>
                <scope>test</scope>
            </dependency>
        </dependencies>
    </dependencyManagement>

<<<<<<< HEAD
=======
    <distributionManagement>
        <repository>
            <id>central</id>
            <name>central</name>
            <url>https://central.sonatype.com</url>
        </repository>
    </distributionManagement>
    <repositories>
        <repository>
            <id>central2</id>
            <name>Central Repository2</name>
            <url>https://repo.maven.apache.org/maven2</url>
            <!-- https://repo.maven.apache.org/maven2 -->
            <layout>default</layout>
            <snapshots>
                <enabled>false</enabled>
            </snapshots>
        </repository>
        <repository>
            <id>central3</id>
            <name>Central Repository3</name>
            <url>https://repo1.maven.org/maven2</url>
            <!-- https://repo.maven.apache.org/maven2 -->
            <layout>default</layout>
            <snapshots>
                <enabled>false</enabled>
            </snapshots>
        </repository>
    </repositories>

    <profiles>
        <profile>
            <id>dev</id>
            <activation>
                <activeByDefault>true</activeByDefault>
            </activation>
            <modules>
                <module>sync-lib</module>
                <module>sync-client</module>
                <module>sync-server</module>
            </modules>
        </profile>

        <profile>
            <id>deploy</id>
            <modules>
                <module>sync-lib</module>
            </modules>
            <activation>
                <activeByDefault>true</activeByDefault>
            </activation>
            <build>
                <plugins>

                    <plugin>
                        <groupId>org.apache.maven.plugins</groupId>
                        <artifactId>maven-source-plugin</artifactId>
                        <version>3.3.1</version>
                        <executions>
                            <execution>
                                <id>attach-sources</id>
                                <phase>package</phase>
                                <goals>
                                    <goal>jar-no-fork</goal>
                                </goals>
                            </execution>
                        </executions>
                    </plugin>
                    <plugin>
                        <groupId>org.sonatype.central</groupId>
                        <artifactId>central-publishing-maven-plugin</artifactId>
                        <version>0.7.0</version>
                        <extensions>true</extensions>
                        <configuration>
                            <publishingServerId>central</publishingServerId>
                        </configuration>
                    </plugin>
                    <plugin>
                        <groupId>org.codehaus.mojo</groupId>
                        <artifactId>flatten-maven-plugin</artifactId>
                        <version>1.2.5</version>
                        <configuration>
                            <pomElements>
                                <name>keep</name>
                                <description>keep</description>
                                <scm>keep</scm>
                                <url>keep</url>
                                <developers>keep</developers>
                            </pomElements>
                        </configuration>
                        <executions>
                            <execution>
                                <id>flatten</id>
                                <phase>process-resources</phase>
                                <goals>
                                    <goal>flatten</goal>
                                </goals>
                            </execution>
                            <execution>
                                <id>flatten.clean</id>
                                <phase>clean</phase>
                                <goals>
                                    <goal>clean</goal>
                                </goals>
                            </execution>
                        </executions>
                    </plugin>
                    <plugin>
                        <groupId>org.apache.maven.plugins</groupId>
                        <artifactId>maven-javadoc-plugin</artifactId>
                        <version>3.11.2</version>
                        <configuration>
                            <doclint>-missing</doclint>
                        </configuration>
                        <executions>
                            <execution>
                                <id>createJavadocs</id>
                                <phase>package</phase>
                                <goals>
                                    <goal>jar</goal>
                                </goals>
                            </execution>
                        </executions>
                    </plugin>
                    <plugin>
                        <groupId>org.apache.maven.plugins</groupId>
                        <artifactId>maven-gpg-plugin</artifactId>
                        <version>1.6</version>
                        <executions>
                            <execution>
                                <id>sign-artifacts</id>
                                <phase>verify</phase>
                                <goals>
                                    <goal>sign</goal>
                                </goals>
                            </execution>
                        </executions>
                    </plugin>
                </plugins>
            </build>
        </profile>
    </profiles>

<!--    <build>-->
<!--        <plugins>-->

<!--            <plugin>-->
<!--                <groupId>org.apache.maven.plugins</groupId>-->
<!--                <artifactId>maven-source-plugin</artifactId>-->
<!--                <version>3.3.1</version>-->
<!--                <executions>-->
<!--                    <execution>-->
<!--                        <id>attach-sources</id>-->
<!--                        <phase>package</phase>-->
<!--                        <goals>-->
<!--                            <goal>jar-no-fork</goal>-->
<!--                        </goals>-->
<!--                    </execution>-->
<!--                </executions>-->
<!--            </plugin>-->

<!--        </plugins>-->
<!--    </build>-->

    <licenses>
        <license>
            <name>The MIT License</name>
            <url>https://raw.githubusercontent.com/kendarorg/the-protocol-master/refs/heads/main/LICENSE</url>
            <distribution>repo</distribution>
        </license>
    </licenses>

    <developers>
        <developer>
            <id>kendarorg</id>
            <name>Enrico Da Ros</name>
            <email>github@kendar.org</email>
        </developer>
    </developers>

    <scm>
        <connection>scm:git:git://github.com/kendarorg/vibecoding.git</connection>
        <developerConnection>scm:git:git://github.com/kendarorg/vibecoding.git</developerConnection>
        <url>https://github.com/kendarorg/vibecoding</url>
        <tag>HEAD</tag>
    </scm>

    <name>My-Ai-Backup main pom</name>
    <description>
        Base pom for My-Ai-Backup project. It contains the common dependencies and plugins for all modules.
    </description>
    <url>https://www.github.com/kendarorg/vibecoding</url>
>>>>>>> c2e212f6
</project><|MERGE_RESOLUTION|>--- conflicted
+++ resolved
@@ -52,8 +52,6 @@
         </dependencies>
     </dependencyManagement>
 
-<<<<<<< HEAD
-=======
     <distributionManagement>
         <repository>
             <id>central</id>
@@ -246,5 +244,4 @@
         Base pom for My-Ai-Backup project. It contains the common dependencies and plugins for all modules.
     </description>
     <url>https://www.github.com/kendarorg/vibecoding</url>
->>>>>>> c2e212f6
 </project>